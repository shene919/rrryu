<Project>
  <PropertyGroup>
    <ManagePackageVersionsCentrally>true</ManagePackageVersionsCentrally>
  </PropertyGroup>
  <ItemGroup>
    <PackageVersion Include="Avalonia" Version="11.0.10" />
    <PackageVersion Include="Avalonia.Controls.DataGrid" Version="11.0.10" />
    <PackageVersion Include="Avalonia.Desktop" Version="11.0.10" />
    <PackageVersion Include="Avalonia.Diagnostics" Version="11.0.10" />
    <PackageVersion Include="Avalonia.Markup.Xaml.Loader" Version="11.0.10" />
    <PackageVersion Include="Avalonia.Svg" Version="11.0.0.18" />
    <PackageVersion Include="Avalonia.Svg.Skia" Version="11.0.0.18" />
    <PackageVersion Include="CommandLineParser" Version="2.9.1" />
    <PackageVersion Include="Concentus" Version="2.2.0" />
    <PackageVersion Include="DiscordRichPresence" Version="1.2.1.24" />
    <PackageVersion Include="DynamicData" Version="9.0.4" />
    <PackageVersion Include="FluentAvaloniaUI" Version="2.0.5" />
    <PackageVersion Include="GtkSharp.Dependencies" Version="1.1.1" />
    <PackageVersion Include="GtkSharp.Dependencies.osx" Version="0.0.5" />
    <PackageVersion Include="LibHac" Version="0.19.0" />
    <PackageVersion Include="Microsoft.CodeAnalysis.Analyzers" Version="3.3.4" />
    <PackageVersion Include="Microsoft.CodeAnalysis.CSharp" Version="4.9.2" />
    <PackageVersion Include="Microsoft.IdentityModel.JsonWebTokens" Version="8.0.1" />
    <PackageVersion Include="Microsoft.NET.Test.Sdk" Version="17.9.0" />
    <PackageVersion Include="Microsoft.IO.RecyclableMemoryStream" Version="3.0.1" />
    <PackageVersion Include="MsgPack.Cli" Version="1.0.1" />
    <PackageVersion Include="NetCoreServer" Version="8.0.7" />
    <PackageVersion Include="NUnit" Version="3.13.3" />
    <PackageVersion Include="NUnit3TestAdapter" Version="4.1.0" />
    <PackageVersion Include="OpenTK.Core" Version="4.8.2" />
    <PackageVersion Include="OpenTK.Graphics" Version="4.8.2" />
    <PackageVersion Include="OpenTK.Audio.OpenAL" Version="4.8.2" />
    <PackageVersion Include="OpenTK.Windowing.GraphicsLibraryFramework" Version="4.8.2" />
    <PackageVersion Include="Ryujinx.Audio.OpenAL.Dependencies" Version="1.21.0.1" />
    <PackageVersion Include="Ryujinx.Graphics.Nvdec.Dependencies" Version="5.0.3-build14" />
    <PackageVersion Include="Ryujinx.Graphics.Vulkan.Dependencies.MoltenVK" Version="1.2.0" />
    <PackageVersion Include="Ryujinx.GtkSharp" Version="3.24.24.59-ryujinx" />
    <PackageVersion Include="Ryujinx.SDL2-CS" Version="2.30.0-build32" />
    <PackageVersion Include="securifybv.ShellLink" Version="0.1.0" />
    <PackageVersion Include="shaderc.net" Version="0.1.0" />
    <PackageVersion Include="SharpZipLib" Version="1.4.2" />
    <PackageVersion Include="Silk.NET.Vulkan" Version="2.21.0" />
    <PackageVersion Include="Silk.NET.Vulkan.Extensions.EXT" Version="2.21.0" />
    <PackageVersion Include="Silk.NET.Vulkan.Extensions.KHR" Version="2.21.0" />
    <PackageVersion Include="SkiaSharp" Version="2.88.7" />
    <PackageVersion Include="SkiaSharp.NativeAssets.Linux" Version="2.88.7" />
    <PackageVersion Include="SPB" Version="0.0.4-build32" />
    <PackageVersion Include="System.IO.Hashing" Version="8.0.0" />
    <PackageVersion Include="System.Management" Version="8.0.0" />
    <PackageVersion Include="UnicornEngine.Unicorn" Version="2.0.2-rc1-fb78016" />
<<<<<<< HEAD
    <PackageVersion Include="XamlNameReferenceGenerator" Version="1.6.1" />
    <PackageVersion Include="NetCoreServer" Version="7.0.0" />
    <PackageVersion Include="Open.NAT.Core" Version="2.1.0.5" />
=======
>>>>>>> ca59c3f4
  </ItemGroup>
</Project><|MERGE_RESOLUTION|>--- conflicted
+++ resolved
@@ -31,6 +31,7 @@
     <PackageVersion Include="OpenTK.Graphics" Version="4.8.2" />
     <PackageVersion Include="OpenTK.Audio.OpenAL" Version="4.8.2" />
     <PackageVersion Include="OpenTK.Windowing.GraphicsLibraryFramework" Version="4.8.2" />
+    <PackageVersion Include="Open.NAT.Core" Version="2.1.0.5" />
     <PackageVersion Include="Ryujinx.Audio.OpenAL.Dependencies" Version="1.21.0.1" />
     <PackageVersion Include="Ryujinx.Graphics.Nvdec.Dependencies" Version="5.0.3-build14" />
     <PackageVersion Include="Ryujinx.Graphics.Vulkan.Dependencies.MoltenVK" Version="1.2.0" />
@@ -48,11 +49,5 @@
     <PackageVersion Include="System.IO.Hashing" Version="8.0.0" />
     <PackageVersion Include="System.Management" Version="8.0.0" />
     <PackageVersion Include="UnicornEngine.Unicorn" Version="2.0.2-rc1-fb78016" />
-<<<<<<< HEAD
-    <PackageVersion Include="XamlNameReferenceGenerator" Version="1.6.1" />
-    <PackageVersion Include="NetCoreServer" Version="7.0.0" />
-    <PackageVersion Include="Open.NAT.Core" Version="2.1.0.5" />
-=======
->>>>>>> ca59c3f4
   </ItemGroup>
 </Project>