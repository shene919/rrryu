using Ryujinx.Common;
using Ryujinx.Graphics.Device;
using Ryujinx.Graphics.GAL;
using Ryujinx.Graphics.Gpu.Engine.GPFifo;
using Ryujinx.Graphics.Gpu.Image;
using Ryujinx.Graphics.Gpu.Memory;
using Ryujinx.Graphics.Gpu.Shader;
using Ryujinx.Graphics.Gpu.Synchronization;
using System;
using System.Collections.Concurrent;
using System.Collections.Generic;
using System.Threading;

namespace Ryujinx.Graphics.Gpu
{
    /// <summary>
    /// GPU emulation context.
    /// </summary>
    public sealed class GpuContext : IDisposable
    {
        private const int NsToTicksFractionNumerator = 384;
        private const int NsToTicksFractionDenominator = 625;

        /// <summary>
        /// Event signaled when the host emulation context is ready to be used by the gpu context.
        /// </summary>
        public ManualResetEvent HostInitalized { get; }

        /// <summary>
        /// Host renderer.
        /// </summary>
        public IRenderer Renderer { get; }

        /// <summary>
        /// GPU General Purpose FIFO queue.
        /// </summary>
        public GPFifoDevice GPFifo { get; }

        /// <summary>
        /// GPU synchronization manager.
        /// </summary>
        public SynchronizationManager Synchronization { get; }

        /// <summary>
        /// Presentation window.
        /// </summary>
        public Window Window { get; }

        public DiskTextureStorage DiskTextureStorage { get; }

        /// <summary>
        /// Internal sequence number, used to avoid needless resource data updates
        /// in the middle of a command buffer before synchronizations.
        /// </summary>
        internal int SequenceNumber { get; private set; }

        /// <summary>
        /// Internal sync number, used to denote points at which host synchronization can be requested.
        /// </summary>
        internal ulong SyncNumber { get; private set; }

        /// <summary>
        /// Actions to be performed when a CPU waiting syncpoint or barrier is triggered.
        /// If there are more than 0 items when this happens, a host sync object will be generated for the given <see cref="SyncNumber"/>,
        /// and the SyncNumber will be incremented.
        /// </summary>
        internal List<ISyncActionHandler> SyncActions { get; }

        /// <summary>
        /// Actions to be performed when a CPU waiting syncpoint is triggered.
        /// If there are more than 0 items when this happens, a host sync object will be generated for the given <see cref="SyncNumber"/>,
        /// and the SyncNumber will be incremented.
        /// </summary>
        internal List<ISyncActionHandler> SyncpointActions { get; }

        /// <summary>
        /// Buffer migrations that are currently in-flight. These are checked whenever sync is created to determine if buffer migration
        /// copies have completed on the GPU, and their data can be freed.
        /// </summary>
        internal List<BufferMigration> BufferMigrations { get; }

        /// <summary>
        /// Queue with deferred actions that must run on the render thread.
        /// </summary>
        internal Queue<Action> DeferredActions { get; }

        /// <summary>
        /// Registry with physical memories that can be used with this GPU context, keyed by owner process ID.
        /// </summary>
        internal ConcurrentDictionary<ulong, PhysicalMemory> PhysicalMemoryRegistry { get; }

        /// <summary>
        /// Support buffer updater.
        /// </summary>
        internal SupportBufferUpdater SupportBufferUpdater { get; }

        /// <summary>
        /// Host hardware capabilities.
        /// </summary>
        internal Capabilities Capabilities;

        /// <summary>
        /// Event for signalling shader cache loading progress.
        /// </summary>
        public event Action<ShaderCacheState, int, int> ShaderCacheStateChanged;

        private Thread _gpuThread;
        private bool _pendingSync;

        private long _modifiedSequence;
        private readonly ulong _firstTimestamp;

        private readonly ManualResetEvent _gpuReadyEvent;

        /// <summary>
        /// Creates a new instance of the GPU emulation context.
        /// </summary>
        /// <param name="renderer">Host renderer</param>
        public GpuContext(IRenderer renderer)
        {
            Renderer = renderer;

            GPFifo = new GPFifoDevice(this);

            Synchronization = new SynchronizationManager();

            Window = new Window(this);

            DiskTextureStorage = new DiskTextureStorage();

            HostInitalized = new ManualResetEvent(false);
            _gpuReadyEvent = new ManualResetEvent(false);

            SyncActions = new List<ISyncActionHandler>();
            SyncpointActions = new List<ISyncActionHandler>();
            BufferMigrations = new List<BufferMigration>();

            DeferredActions = new Queue<Action>();

            PhysicalMemoryRegistry = new ConcurrentDictionary<ulong, PhysicalMemory>();

            SupportBufferUpdater = new SupportBufferUpdater(renderer);

            _firstTimestamp = ConvertNanosecondsToTicks((ulong)PerformanceCounter.ElapsedNanoseconds);
        }

        /// <summary>
        /// Creates a new GPU channel.
        /// </summary>
        /// <returns>The GPU channel</returns>
        public GpuChannel CreateChannel()
        {
            return new GpuChannel(this);
        }

        /// <summary>
        /// Creates a new GPU memory manager.
        /// </summary>
        /// <param name="pid">ID of the process that owns the memory manager</param>
        /// <returns>The memory manager</returns>
        /// <exception cref="ArgumentException">Thrown when <paramref name="pid"/> is invalid</exception>
        public MemoryManager CreateMemoryManager(ulong pid)
        {
            if (!PhysicalMemoryRegistry.TryGetValue(pid, out var physicalMemory))
            {
                throw new ArgumentException("The PID is invalid or the process was not registered", nameof(pid));
            }

            return new MemoryManager(physicalMemory);
        }

        /// <summary>
        /// Creates a new device memory manager.
        /// </summary>
        /// <param name="pid">ID of the process that owns the memory manager</param>
        /// <returns>The memory manager</returns>
        /// <exception cref="ArgumentException">Thrown when <paramref name="pid"/> is invalid</exception>
        public DeviceMemoryManager CreateDeviceMemoryManager(ulong pid)
        {
            if (!PhysicalMemoryRegistry.TryGetValue(pid, out var physicalMemory))
            {
                throw new ArgumentException("The PID is invalid or the process was not registered", nameof(pid));
            }

            return physicalMemory.CreateDeviceMemoryManager();
        }

        /// <summary>
        /// Registers virtual memory used by a process for GPU memory access, caching and read/write tracking.
        /// </summary>
        /// <param name="pid">ID of the process that owns <paramref name="cpuMemory"/></param>
        /// <param name="cpuMemory">Virtual memory owned by the process</param>
        /// <exception cref="ArgumentException">Thrown if <paramref name="pid"/> was already registered</exception>
        public void RegisterProcess(ulong pid, Cpu.IVirtualMemoryManagerTracked cpuMemory)
        {
            var physicalMemory = new PhysicalMemory(this, cpuMemory);
            if (!PhysicalMemoryRegistry.TryAdd(pid, physicalMemory))
            {
                throw new ArgumentException("The PID was already registered", nameof(pid));
            }

            physicalMemory.ShaderCache.ShaderCacheStateChanged += ShaderCacheStateUpdate;
        }

        /// <summary>
        /// Unregisters a process, indicating that its memory will no longer be used, and that caches can be freed.
        /// </summary>
        /// <param name="pid">ID of the process</param>
        public void UnregisterProcess(ulong pid)
        {
            if (PhysicalMemoryRegistry.TryRemove(pid, out var physicalMemory))
            {
                physicalMemory.ShaderCache.ShaderCacheStateChanged -= ShaderCacheStateUpdate;
                physicalMemory.Dispose();
            }
        }

        /// <summary>
        /// Converts a nanoseconds timestamp value to Maxwell time ticks.
        /// </summary>
        /// <remarks>
        /// The frequency is 614400000 Hz.
        /// </remarks>
        /// <param name="nanoseconds">Timestamp in nanoseconds</param>
        /// <returns>Maxwell ticks</returns>
        private static ulong ConvertNanosecondsToTicks(ulong nanoseconds)
        {
            // We need to divide first to avoid overflows.
            // We fix up the result later by calculating the difference and adding
            // that to the result.
            ulong divided = nanoseconds / NsToTicksFractionDenominator;

            ulong rounded = divided * NsToTicksFractionDenominator;

            ulong errorBias = (nanoseconds - rounded) * NsToTicksFractionNumerator / NsToTicksFractionDenominator;

            return divided * NsToTicksFractionNumerator + errorBias;
        }

        /// <summary>
        /// Gets a sequence number for resource modification ordering. This increments on each call.
        /// </summary>
        /// <returns>A sequence number for resource modification ordering</returns>
        internal long GetModifiedSequence()
        {
            return _modifiedSequence++;
        }

        /// <summary>
        /// Gets the value of the GPU timer.
        /// </summary>
        /// <returns>The current GPU timestamp</returns>
        internal ulong GetTimestamp()
        {
            // Guest timestamp will start at 0, instead of host value.
            ulong ticks = ConvertNanosecondsToTicks((ulong)PerformanceCounter.ElapsedNanoseconds) - _firstTimestamp;

            if (GraphicsConfig.FastGpuTime)
            {
                // Divide by some amount to report time as if operations were performed faster than they really are.
                // This can prevent some games from switching to a lower resolution because rendering is too slow.
                ticks /= 256;
            }

            return ticks;
        }

        /// <summary>
        /// Shader cache state update handler.
        /// </summary>
        /// <param name="state">Current state of the shader cache load process</param>
        /// <param name="current">Number of the current shader being processed</param>
        /// <param name="total">Total number of shaders to process</param>
        private void ShaderCacheStateUpdate(ShaderCacheState state, int current, int total)
        {
            ShaderCacheStateChanged?.Invoke(state, current, total);
        }

        /// <summary>
        /// Initialize the GPU shader cache.
        /// </summary>
        public void InitializeShaderCache(CancellationToken cancellationToken)
        {
            HostInitalized.WaitOne();

            foreach (var physicalMemory in PhysicalMemoryRegistry.Values)
            {
                physicalMemory.ShaderCache.Initialize(cancellationToken);
            }

<<<<<<< HEAD
            DiskTextureStorage.Initialize();
=======
            _gpuReadyEvent.Set();
        }

        /// <summary>
        /// Waits until the GPU is ready to receive commands.
        /// </summary>
        public void WaitUntilGpuReady()
        {
            _gpuReadyEvent.WaitOne();
>>>>>>> f0a71718
        }

        /// <summary>
        /// Sets the current thread as the main GPU thread.
        /// </summary>
        public void SetGpuThread()
        {
            _gpuThread = Thread.CurrentThread;

            Capabilities = Renderer.GetCapabilities();
        }

        /// <summary>
        /// Checks if the current thread is the GPU thread.
        /// </summary>
        /// <returns>True if the thread is the GPU thread, false otherwise</returns>
        public bool IsGpuThread()
        {
            return _gpuThread == Thread.CurrentThread;
        }

        /// <summary>
        /// Processes the queue of shaders that must save their binaries to the disk cache.
        /// </summary>
        public void ProcessShaderCacheQueue()
        {
            foreach (var physicalMemory in PhysicalMemoryRegistry.Values)
            {
                physicalMemory.ShaderCache.ProcessShaderCacheQueue();
            }
        }

        /// <summary>
        /// Advances internal sequence number.
        /// This forces the update of any modified GPU resource.
        /// </summary>
        internal void AdvanceSequence()
        {
            SequenceNumber++;
        }

        /// <summary>
        /// Registers a buffer migration. These are checked to see if they can be disposed when the sync number increases,
        /// and the migration copy has completed.
        /// </summary>
        /// <param name="migration">The buffer migration</param>
        internal void RegisterBufferMigration(BufferMigration migration)
        {
            BufferMigrations.Add(migration);
            _pendingSync = true;
        }

        /// <summary>
        /// Registers an action to be performed the next time a syncpoint is incremented.
        /// This will also ensure a host sync object is created, and <see cref="SyncNumber"/> is incremented.
        /// </summary>
        /// <param name="action">The resource with action to be performed on sync object creation</param>
        /// <param name="syncpointOnly">True if the sync action should only run when syncpoints are incremented</param>
        internal void RegisterSyncAction(ISyncActionHandler action, bool syncpointOnly = false)
        {
            if (syncpointOnly)
            {
                SyncpointActions.Add(action);
            }
            else
            {
                SyncActions.Add(action);
                _pendingSync = true;
            }
        }

        /// <summary>
        /// Creates a host sync object if there are any pending sync actions. The actions will then be called.
        /// If no actions are present, a host sync object is not created.
        /// </summary>
        /// <param name="flags">Modifiers for how host sync should be created</param>
        internal void CreateHostSyncIfNeeded(HostSyncFlags flags)
        {
            bool syncpoint = flags.HasFlag(HostSyncFlags.Syncpoint);
            bool strict = flags.HasFlag(HostSyncFlags.Strict);
            bool force = flags.HasFlag(HostSyncFlags.Force);

            if (BufferMigrations.Count > 0)
            {
                ulong currentSyncNumber = Renderer.GetCurrentSync();

                for (int i = 0; i < BufferMigrations.Count; i++)
                {
                    BufferMigration migration = BufferMigrations[i];
                    long diff = (long)(currentSyncNumber - migration.SyncNumber);

                    if (diff >= 0)
                    {
                        migration.Dispose();
                        BufferMigrations.RemoveAt(i--);
                    }
                }
            }

            if (force || _pendingSync || (syncpoint && SyncpointActions.Count > 0))
            {
                foreach (var action in SyncActions)
                {
                    action.SyncPreAction(syncpoint);
                }

                foreach (var action in SyncpointActions)
                {
                    action.SyncPreAction(syncpoint);
                }

                Renderer.CreateSync(SyncNumber, strict);

                SyncNumber++;

                SyncActions.RemoveAll(action => action.SyncAction(syncpoint));
                SyncpointActions.RemoveAll(action => action.SyncAction(syncpoint));
            }

            _pendingSync = false;
        }

        /// <summary>
        /// Performs deferred actions.
        /// This is useful for actions that must run on the render thread, such as resource disposal.
        /// </summary>
        internal void RunDeferredActions()
        {
            while (DeferredActions.TryDequeue(out Action action))
            {
                action();
            }
        }

        /// <summary>
        /// Disposes all GPU resources currently cached.
        /// It's an error to push any GPU commands after disposal.
        /// Additionally, the GPU commands FIFO must be empty for disposal,
        /// and processing of all commands must have finished.
        /// </summary>
        public void Dispose()
        {
            GPFifo.Dispose();
            HostInitalized.Dispose();
            _gpuReadyEvent.Dispose();

            // Has to be disposed before processing deferred actions, as it will produce some.
            foreach (var physicalMemory in PhysicalMemoryRegistry.Values)
            {
                physicalMemory.Dispose();
            }

            SupportBufferUpdater.Dispose();

            PhysicalMemoryRegistry.Clear();

            RunDeferredActions();

            Renderer.Dispose();
        }
    }
}<|MERGE_RESOLUTION|>--- conflicted
+++ resolved
@@ -288,10 +288,8 @@
                 physicalMemory.ShaderCache.Initialize(cancellationToken);
             }
 
-<<<<<<< HEAD
+            _gpuReadyEvent.Set();
             DiskTextureStorage.Initialize();
-=======
-            _gpuReadyEvent.Set();
         }
 
         /// <summary>
@@ -300,7 +298,6 @@
         public void WaitUntilGpuReady()
         {
             _gpuReadyEvent.WaitOne();
->>>>>>> f0a71718
         }
 
         /// <summary>
