--- conflicted
+++ resolved
@@ -592,11 +592,6 @@
             return Group.CheckDirty(this, consume);
         }
 
-        public void ForceReimport()
-        {
-            _forceReimport = true;
-        }
-
         /// <summary>
         /// Discards all data for this texture.
         /// This clears all dirty flags and pending copies from other textures.
@@ -607,6 +602,11 @@
             Group.DiscardData(this);
 
             _dirty = false;
+        }
+
+        public void ForceReimport()
+        {
+            _forceReimport = true;
         }
 
         /// <summary>
@@ -832,7 +832,8 @@
                     data);
             }
 
-<<<<<<< HEAD
+            MemoryOwner<byte> result = linear;
+
             FormatInfo formatInfo = Info.FormatInfo;
 
             if (_context.DiskTextureStorage.IsActive && !_forRender)
@@ -875,35 +876,18 @@
                     _context.DiskTextureStorage.EnqueueTextureDataForExport(this, result.ToArray());
                 }
             }
-=======
-            MemoryOwner<byte> result = linear;
->>>>>>> f0a71718
 
             // Handle compressed cases not supported by the host:
             // - ASTC is usually not supported on desktop cards.
             // - BC4/BC5 is not supported on 3D textures.
             if (!_context.Capabilities.SupportsAstcCompression && formatInfo.Format.IsAstc())
             {
-<<<<<<< HEAD
-                if (!AstcDecoder.TryDecodeToRgba8P(
-                    result.ToArray(),
-                    formatInfo.BlockWidth,
-                    formatInfo.BlockHeight,
-                    width,
-                    height,
-                    sliceDepth,
-                    levels,
-                    layers,
-                    out byte[] decoded))
-                {
-                    string texInfo = $"{Info.Target} {formatInfo.Format} {Info.Width}x{Info.Height}x{Info.DepthOrLayers} levels {Info.Levels}";
-=======
                 using (result)
                 {
                     if (!AstcDecoder.TryDecodeToRgba8P(
                         result.Memory,
-                        Info.FormatInfo.BlockWidth,
-                        Info.FormatInfo.BlockHeight,
+                        formatInfo.BlockWidth,
+                        formatInfo.BlockHeight,
                         width,
                         height,
                         sliceDepth,
@@ -911,8 +895,7 @@
                         layers,
                         out MemoryOwner<byte> decoded))
                     {
-                        string texInfo = $"{Info.Target} {Info.FormatInfo.Format} {Info.Width}x{Info.Height}x{Info.DepthOrLayers} levels {Info.Levels}";
->>>>>>> f0a71718
+                        string texInfo = $"{Info.Target} {formatInfo.Format} {Info.Width}x{Info.Height}x{Info.DepthOrLayers} levels {Info.Levels}";
 
                         Logger.Debug?.Print(LogClass.Gpu, $"Invalid ASTC texture at 0x{Info.GpuAddress:X} ({texInfo}).");
                     }
@@ -976,35 +959,22 @@
                         }
                     case Format.Bc4Snorm:
                     case Format.Bc4Unorm:
-<<<<<<< HEAD
-                        result = BCnDecoder.DecodeBC4(result, width, height, sliceDepth, levels, layers, formatInfo.Format == Format.Bc4Snorm);
-                        break;
-                    case Format.Bc5Snorm:
-                    case Format.Bc5Unorm:
-                        result = BCnDecoder.DecodeBC5(result, width, height, sliceDepth, levels, layers, formatInfo.Format == Format.Bc5Snorm);
-                        break;
-                    case Format.Bc6HSfloat:
-                    case Format.Bc6HUfloat:
-                        result = BCnDecoder.DecodeBC6(result, width, height, sliceDepth, levels, layers, formatInfo.Format == Format.Bc6HSfloat);
-                        break;
-=======
                         using (result)
                         {
-                            return BCnDecoder.DecodeBC4(result.Span, width, height, sliceDepth, levels, layers, Format == Format.Bc4Snorm);
+                            return BCnDecoder.DecodeBC4(result.Span, width, height, sliceDepth, levels, layers, formatInfo.Format == Format.Bc4Snorm);
                         }
                     case Format.Bc5Snorm:
                     case Format.Bc5Unorm:
                         using (result)
                         {
-                            return BCnDecoder.DecodeBC5(result.Span, width, height, sliceDepth, levels, layers, Format == Format.Bc5Snorm);
+                            return BCnDecoder.DecodeBC5(result.Span, width, height, sliceDepth, levels, layers, formatInfo.Format == Format.Bc5Snorm);
                         }
                     case Format.Bc6HSfloat:
                     case Format.Bc6HUfloat:
                         using (result)
                         {
-                            return BCnDecoder.DecodeBC6(result.Span, width, height, sliceDepth, levels, layers, Format == Format.Bc6HSfloat);
+                            return BCnDecoder.DecodeBC6(result.Span, width, height, sliceDepth, levels, layers, formatInfo.Format == Format.Bc6HSfloat);
                         }
->>>>>>> f0a71718
                     case Format.Bc7Srgb:
                     case Format.Bc7Unorm:
                         using (result)
@@ -1055,15 +1025,10 @@
                     case Format.B5G5R5A1Unorm:
                     case Format.R5G5B5X1Unorm:
                     case Format.R5G5B5A1Unorm:
-<<<<<<< HEAD
-                        result = PixelConverter.ConvertR5G5B5ToR8G8B8A8(result, width, formatInfo.Format == Format.R5G5B5X1Unorm);
-                        break;
-=======
                         using (result)
                         {
-                            return PixelConverter.ConvertR5G5B5ToR8G8B8A8(result.Span, width, Format == Format.R5G5B5X1Unorm);
+                            return PixelConverter.ConvertR5G5B5ToR8G8B8A8(result.Span, width, formatInfo.Format == Format.R5G5B5X1Unorm);
                         }
->>>>>>> f0a71718
                     case Format.A1B5G5R5Unorm:
                         using (result)
                         {
