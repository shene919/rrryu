--- conflicted
+++ resolved
@@ -683,23 +683,14 @@
   ```
 </details>
 
-<<<<<<< HEAD
-# ldn_mitm (MIT)
-
-=======
 # ShellLink (MIT)
->>>>>>> ca59c3f4
 <details>
   <summary>See License</summary>
 
   ```
   MIT License
 
-<<<<<<< HEAD
-  Copyright (c) spacemeowx2
-=======
   Copyright (c) 2017 Yorick Koster, Securify B.V.
->>>>>>> ca59c3f4
 
   Permission is hereby granted, free of charge, to any person obtaining a copy
   of this software and associated documentation files (the "Software"), to deal
